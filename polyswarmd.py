--- conflicted
+++ resolved
@@ -588,9 +588,4 @@
     server.serve_forever()
 
 if __name__ == '__main__':
-<<<<<<< HEAD
-=======
-    print('Hosting interface on http://localhost:31337, opening browser...')
-    webbrowser.open_new_tab('http://localhost:31337')
->>>>>>> c5c79b24
     main()