image: docker:stable

services:
  - docker:dind

before_script:
  - apk --no-cache add curl

<<<<<<< HEAD
test:
    tags:
        - docker
    stage: test
    script:
        #- docker build -t ${CI_PROJECT_PATH} -f docker/Dockerfile .
        - curl --request POST --form "token=$CI_JOB_TOKEN" --form "variables[SOURCE_BRANCH]=${CI_COMMIT_REF_NAME}" --form ref=master https://gitlab.polyswarm.io/api/v4/projects/${CI_CUSTOM_PROJECT_ID_E2E}/trigger/pipeline
=======
build-docker:
    tags:
        - docker
    stage: test
    script: 
        - docker build -t ${CI_PROJECT_PATH} -f docker/Dockerfile .
        
kick-e2e:
    only: 
        - master
    tags:
        - docker
    stage: deploy
    script:
       - curl --request POST --form "token=$CI_JOB_TOKEN" --form ref=master https://gitlab.polyswarm.io/api/v4/projects/${CI_CUSTOM_PROJECT_ID_META}/trigger/pipeline
>>>>>>> 7950aed2
<|MERGE_RESOLUTION|>--- conflicted
+++ resolved
@@ -6,15 +6,6 @@
 before_script:
   - apk --no-cache add curl
 
-<<<<<<< HEAD
-test:
-    tags:
-        - docker
-    stage: test
-    script:
-        #- docker build -t ${CI_PROJECT_PATH} -f docker/Dockerfile .
-        - curl --request POST --form "token=$CI_JOB_TOKEN" --form "variables[SOURCE_BRANCH]=${CI_COMMIT_REF_NAME}" --form ref=master https://gitlab.polyswarm.io/api/v4/projects/${CI_CUSTOM_PROJECT_ID_E2E}/trigger/pipeline
-=======
 build-docker:
     tags:
         - docker
@@ -29,5 +20,4 @@
         - docker
     stage: deploy
     script:
-       - curl --request POST --form "token=$CI_JOB_TOKEN" --form ref=master https://gitlab.polyswarm.io/api/v4/projects/${CI_CUSTOM_PROJECT_ID_META}/trigger/pipeline
->>>>>>> 7950aed2
+       - curl --request POST --form "token=$CI_JOB_TOKEN" --form ref=master https://gitlab.polyswarm.io/api/v4/projects/${CI_CUSTOM_PROJECT_ID_META}/trigger/pipeline