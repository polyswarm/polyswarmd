--- conflicted
+++ resolved
@@ -118,38 +118,17 @@
     return success({'transactions': transactions})
 
 
-<<<<<<< HEAD
-@bounties.route('/window/reveal', methods=['GET'])
-@chain
-def get_bounty_reveal_window():
+@bounties.route('/parameters', methods=['GET'])
+@chain
+def get_bounty_parameters():
+    bounty_fee = g.bounty_registry.functions.BOUNTY_FEE().call()
+    assertion_fee = g.bounty_registry.functions.ASSERTION_FEE().call()
+    bounty_amount_minimum = g.bounty_registry.functions.BOUNTY_AMOUNT_MINIMUM().call()
+    assertion_bid_minimum = g.bounty_registry.functions.ASSERTION_BID_MINIMUM().call()
+    arbiter_lookback_range = g.bounty_registry.functions.ARBITER_LOOKBACK_RANGE().call()
+    max_duration = g.bounty_registry.functions.MAX_DURATION().call()
     assertion_reveal_window = g.bounty_registry.functions.ASSERTION_REVEAL_WINDOW().call()
-
-    return success({'blocks': assertion_reveal_window})
-
-@bounties.route('/window/vote', methods=['GET'])
-@chain
-def get_bounty_vote_window():
-    assertion_vote_window = g.bounty_registry.functions.arbiterVoteWindow().call()
-
-    return success({'blocks': assertion_vote_window})
-=======
-@bounties.route('/parameters', methods=['GET'])
-def get_bounty_parameters():
-    chain = request.args.get('chain', 'home')
-    if chain != 'side' and chain != 'home':
-        return failure('Chain must be either home or side', 400)
-
-    web3 = web3_chains[chain]
-    bounty_registry = bounty_chains[chain]
-
-    bounty_fee = bounty_registry.functions.BOUNTY_FEE().call()
-    assertion_fee = bounty_registry.functions.ASSERTION_FEE().call()
-    bounty_amount_minimum = bounty_registry.functions.BOUNTY_AMOUNT_MINIMUM().call()
-    assertion_bid_minimum = bounty_registry.functions.ASSERTION_BID_MINIMUM().call()
-    arbiter_lookback_range = bounty_registry.functions.ARBITER_LOOKBACK_RANGE().call()
-    max_duration = bounty_registry.functions.MAX_DURATION().call()
-    assertion_reveal_window = bounty_registry.functions.ASSERTION_REVEAL_WINDOW().call()
-    arbiter_vote_window = bounty_registry.functions.arbiterVoteWindow().call()
+    arbiter_vote_window = g.bounty_registry.functions.arbiterVoteWindow().call()
 
     return success({
         'bounty_fee': bounty_fee,
@@ -161,7 +140,6 @@
         'assertion_reveal_window': assertion_reveal_window,
         'arbiter_vote_window':arbiter_vote_window
     })
->>>>>>> 9b39efd3
 
 @bounties.route('/<uuid:guid>', methods=['GET'])
 @chain
