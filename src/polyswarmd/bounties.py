import json
import jsonschema
import logging
import os
import uuid

from flask import Blueprint, g, request
from jsonschema.exceptions import ValidationError
from polyswarmartifact import ArtifactType
from polyswarmartifact.schema import Assertion as AssertionMetadata, Bounty as BountyMetadata

from polyswarmd import eth, cache, app
from polyswarmd.artifacts.client import ArtifactServiceException
from polyswarmd.chains import chain
from polyswarmd.bloom import BloomFilter, FILTER_BITS
from polyswarmd.eth import build_transaction, ZERO_ADDRESS
from polyswarmd.response import success, failure
from polyswarmd.utils import bool_list_to_int, bounty_to_dict, assertion_to_dict, vote_to_dict, bloom_to_dict, sha3

logger = logging.getLogger(__name__)
bounties = Blueprint('bounties', __name__)


def calculate_bloom(artifacts):
    bf = BloomFilter()
    for _, h, _ in artifacts:
        bf.add(h.encode('utf-8'))

    v = int(bf)
    ret = []
    d = (1 << 256)
    for _ in range(FILTER_BITS // 256):
        ret.insert(0, v % d)
        v //= d

    return ret


def int_to_bytes(i):
    h = hex(i)[2:]
    return bytes.fromhex('0' * (64 - len(h)) + h)


def int_from_bytes(b):
    return int.from_bytes(b, byteorder='big')


def calculate_commitment(account, verdicts):
    nonce = os.urandom(32)
    account = int(account, 16)
    commitment = sha3(int_to_bytes(verdicts ^ int_from_bytes(sha3(nonce)) ^ account))
    return int_from_bytes(nonce), int_from_bytes(commitment)


def get_assertion(guid, index, num_artifacts):
    assertion = assertion_to_dict(
        g.chain.bounty_registry.contract.functions.assertionsByGuid(guid.int, index).call(),
        num_artifacts)

    bid = [str(g.chain.bounty_registry.contract.functions.assertionBidByGuid(guid.int, index, j).call())
           for j in range(0, len(assertion.get('mask', [])))]
    assertion['bid'] = bid
    assertion['metadata'] = substitute_metadata(assertion.get('metadata', ''))
    return assertion


@cache.memoize(30)
<<<<<<< HEAD
def substitute_metadata(ipfs_uri, validate=AssertionMetadata.validate, artifact_client=None, session=None):
=======
def substitute_ipfs_metadata(ipfs_uri, validate=AssertionMetadata.validate, ipfs_root=None, session=None, redis=None):
>>>>>>> 573141bc
    """
    Download metadata from artifact service and validate it against the schema.

    :param ipfs_uri: Potential IPFS uri string
    :param validate: Function that takes a loaded json blob and returns true if it matches the schema
    :param artifact_client: Artifact Client for accessing artifacts stored on a service
    :param session: Requests session for ipfs request
<<<<<<< HEAD
    :return: Metadata from artifact service, or original metadata
=======
    :param redis: Redis connection object
    :return: Metadata from IPFS, or original metadata
>>>>>>> 573141bc
    """
    if not session:
        session = app.config['REQUESTS_SESSION']

    if not artifact_client:
        config = app.config['POLYSWARMD']
        artifact_client = config.artifact_client

<<<<<<< HEAD
=======
    status_code, content = get_from_ipfs(ipfs_uri, ipfs_root=ipfs_root, session=session, redis=redis)
>>>>>>> 573141bc
    try:
        content = artifact_client.get_artifact(ipfs_uri, session=session)
        if validate(json.loads(content.decode('utf-8'))):
            return json.loads(content.decode('utf-8'))
    except json.JSONDecodeError:
        # Expected when people provide incorrect metadata. Not stack worthy
        logger.warning('Metadata retrieved from IPFS does not match schema')
    except Exception:
        logger.exception('Error getting metadata from IPFS')

    return ipfs_uri


@bounties.route('', methods=['POST'])
@chain
def post_bounties():
    config = app.config['POLYSWARMD']
    session = app.config['REQUESTS_SESSION']
    account = g.chain.w3.toChecksumAddress(g.eth_address)
    base_nonce = int(request.args.get('base_nonce', g.chain.w3.eth.getTransactionCount(account)))

    schema = {
        'type': 'object',
        'properties': {
            'artifact_type': {
                'type': 'string',
                'enum': [name.lower() for name, value in ArtifactType.__members__.items()]
            },
            'amount': {
                'type': 'string',
                'minLength': 1,
                'maxLength': 100,
                'pattern': r'^\d+$',
            },
            'uri': {
                'type': 'string',
                'minLength': 1,
                'maxLength': 100,
            },
            'duration': {
                'type': 'integer',
                'minimum': 1,
            },
            'metadata': {
                'type': 'string',
                'minLength': 1,
                'maxLength': 100,
            }
        },
        'required': ['artifact_type', 'amount', 'uri', 'duration'],
    }

    body = request.get_json()
    try:
        jsonschema.validate(body, schema)
    except ValidationError as e:
        return failure('Invalid JSON: ' + e.message, 400)

    guid = uuid.uuid4()
    artifact_type = ArtifactType.from_string(body['artifact_type'])
    amount = int(body['amount'])
    artifact_uri = body['uri']
    duration_blocks = body['duration']
    metadata = body.get('metadata', '')

    try:
        arts = config.artifact_client.ls(artifact_uri, session)
    except ArtifactServiceException as e:
        return failure(e.response, e.status_code)

    if amount < eth.bounty_amount_min(g.chain.bounty_registry.contract):
        return failure('Invalid bounty amount', 400)

    if metadata and not config.artifact_client.check_uri(metadata):
        return failure('Invalid bounty metadata URI (should be IPFS hash)', 400)

    num_artifacts = len(arts)
    bloom = calculate_bloom(arts)

    approve_amount = amount + eth.bounty_fee(g.chain.bounty_registry.contract)

    transactions = [
        build_transaction(
            g.chain.nectar_token.contract.functions.approve(g.chain.bounty_registry.contract.address, approve_amount),
            base_nonce),
        build_transaction(
            g.chain.bounty_registry.contract.functions.postBounty(guid.int, artifact_type.value, amount, artifact_uri,
                                                                  num_artifacts, duration_blocks, bloom, metadata),
            base_nonce + 1),
    ]

    return success({'transactions': transactions})


@bounties.route('/parameters', methods=['GET'])
@cache.memoize(1)
@chain
def get_bounty_parameters():
    bounty_fee = g.chain.bounty_registry.contract.functions.bountyFee().call()
    assertion_fee = g.chain.bounty_registry.contract.functions.assertionFee().call()
    bounty_amount_minimum = g.chain.bounty_registry.contract.functions.BOUNTY_AMOUNT_MINIMUM().call()
    assertion_bid_minimum = g.chain.bounty_registry.contract.functions.ASSERTION_BID_ARTIFACT_MINIMUM().call()
    arbiter_lookback_range = g.chain.bounty_registry.contract.functions.ARBITER_LOOKBACK_RANGE().call()
    max_duration = g.chain.bounty_registry.contract.functions.MAX_DURATION().call()
    assertion_reveal_window = g.chain.bounty_registry.contract.functions.ASSERTION_REVEAL_WINDOW().call()
    arbiter_vote_window = g.chain.bounty_registry.contract.functions.arbiterVoteWindow().call()

    return success({
        'bounty_fee': bounty_fee,
        'assertion_fee': assertion_fee,
        'bounty_amount_minimum': bounty_amount_minimum,
        'assertion_bid_minimum': assertion_bid_minimum,
        'arbiter_lookback_range': arbiter_lookback_range,
        'max_duration': max_duration,
        'assertion_reveal_window': assertion_reveal_window,
        'arbiter_vote_window': arbiter_vote_window
    })


@bounties.route('/<uuid:guid>', methods=['GET'])
@chain
def get_bounties_guid(guid):
    config = app.config['POLYSWARMD']
    bounty = bounty_to_dict(
        g.chain.bounty_registry.contract.functions.bountiesByGuid(guid.int).call())
    metadata = bounty.get('metadata', None)
    if metadata:
        metadata = substitute_metadata(metadata, validate=BountyMetadata.validate)
    else:
        metadata = None
    bounty['metadata'] = metadata
    if not config.artifact_client.check_uri(bounty['uri']):
        return failure('Invalid {0} URI'.format(config.artifact_client.name), 400)
    if bounty['author'] == ZERO_ADDRESS:
        return failure('Bounty not found', 404)

    return success(bounty)


@bounties.route('/<uuid:guid>/vote', methods=['POST'])
@chain
def post_bounties_guid_vote(guid):
    account = g.chain.w3.toChecksumAddress(g.eth_address)
    base_nonce = int(request.args.get('base_nonce', g.chain.w3.eth.getTransactionCount(account)))

    schema = {
        'type': 'object',
        'properties': {
            'votes': {
                'type': 'array',
                'maxItems': 256,
                'items': {
                    'type': 'boolean',
                },
            },
            'valid_bloom': {
                'type': 'boolean',
            },
        },
        'required': ['votes', 'valid_bloom'],
    }

    body = request.get_json()
    try:
        jsonschema.validate(body, schema)
    except ValidationError as e:
        return failure('Invalid JSON: ' + e.message, 400)

    votes = bool_list_to_int(body['votes'])
    valid_bloom = bool(body['valid_bloom'])

    transactions = [
        build_transaction(g.chain.bounty_registry.contract.functions.voteOnBounty(guid.int, votes, valid_bloom),
                          base_nonce),
    ]
    return success({'transactions': transactions})


@bounties.route('/<uuid:guid>/settle', methods=['POST'])
@chain
def post_bounties_guid_settle(guid):
    account = g.chain.w3.toChecksumAddress(g.eth_address)
    base_nonce = int(request.args.get('base_nonce', g.chain.w3.eth.getTransactionCount(account)))

    transactions = [
        build_transaction(g.chain.bounty_registry.contract.functions.settleBounty(guid.int), base_nonce)
    ]

    return success({'transactions': transactions})


@bounties.route('/metadata', methods=['POST'])
def post_assertion_metadata():
    config = app.config['POLYSWARMD']
    session = app.config['REQUESTS_SESSION']
    body = request.get_json()

    loaded_body = json.loads(body)
    try:
        if not AssertionMetadata.validate(loaded_body, silent=True) and \
                not BountyMetadata.validate(loaded_body, silent=True):
            return failure('Invalid metadata', 400)
    except json.JSONDecodeError:
        # Expected when people provide incorrect metadata. Not stack worthy
        return failure('Invalid Assertion metadata', 400)

    try:
<<<<<<< HEAD
        ipfshash = config.artifact_client.add_artifact(('metadata', body), session)
        return success(ipfshash)
=======
        status_code, ipfshash = post_to_ipfs([('metadata', body)], wrap_dir=False, cache=True)
        return success(ipfshash) if status_code // 100 == 2 else failure('Could not add metadata to IPFS', status_code)
>>>>>>> 573141bc
    except Exception:
        logger.exception('Received error posting to IPFS got response')
        return failure('Could not add metadata to ipfs', 400)


@bounties.route('/<uuid:guid>/assertions', methods=['POST'])
@chain
def post_bounties_guid_assertions(guid):
    account = g.chain.w3.toChecksumAddress(g.eth_address)
    base_nonce = int(request.args.get('base_nonce', g.chain.w3.eth.getTransactionCount(account)))

    schema = {
        'type': 'object',
        'properties': {
            'bid': {
                'type': 'array',
                'minItems': 0,
                'maxItems': 256,
                'items': {
                    'type': 'string',
                    'minLength': 1,
                    'maxLength': 100,
                    'pattern': r'^\d+$',
                }
            },
            'mask': {
                'type': 'array',
                'maxItems': 256,
                'items': {
                    'type': 'boolean',
                },
            },
            'verdicts': {
                'type': 'array',
                'maxItems': 256,
                'items': {
                    'type': 'boolean',
                },
            },
            'commitment': {
                'type': 'string',
                'minLength': 1,
                'maxLength': 100,
                'pattern': r'^\d+$',
            },
        },
        'required': ['bid', 'mask'],
    }

    body = request.get_json()
    try:
        jsonschema.validate(body, schema)
    except ValidationError as e:
        return failure('Invalid JSON: ' + e.message, 400)

    bid = [int(b) for b in body['bid']]
    mask = bool_list_to_int(body['mask'])
    verdict_count = len([m for m in body['mask'] if m])

    commitment = body.get('commitment')
    verdicts = body.get('verdicts')

    if commitment is None and verdicts is None:
        return failure('Require verdicts and bid_portions or a commitment', 400)

    if not bid or len(bid) != verdict_count:
        return failure('bid_portions must be equal in length to the number of true mask values', 400)

    if any((b < eth.assertion_bid_min(g.chain.bounty_registry.contract) for b in bid)):
        return failure('Invalid assertion bid', 400)

    approve_amount = sum(bid) + eth.assertion_fee(g.chain.bounty_registry.contract)

    nonce = None
    if commitment is None:
        nonce, commitment = calculate_commitment(account, bool_list_to_int(verdicts))
    else:
        commitment = int(commitment)

    ret = {'transactions': [
        build_transaction(
            g.chain.nectar_token.contract.functions.approve(g.chain.bounty_registry.contract.address,
                                                            approve_amount), base_nonce),
        build_transaction(g.chain.bounty_registry.contract.functions.postAssertion(guid.int, bid, mask, commitment),
                          base_nonce + 1),
    ]}

    if nonce is not None:
        # Pass generated nonce onto user in response, used for reveal
        ret['nonce'] = nonce

    return success(ret)


@bounties.route('/<uuid:guid>/assertions/<int:id_>/reveal', methods=['POST'])
@chain
def post_bounties_guid_assertions_id_reveal(guid, id_):
    account = g.chain.w3.toChecksumAddress(g.eth_address)
    base_nonce = int(request.args.get('base_nonce', g.chain.w3.eth.getTransactionCount(account)))

    schema = {
        'type': 'object',
        'properties': {
            'nonce': {
                'type': 'string',
                'minLength': 1,
                'maxLength': 100,
                'pattern': r'^\d+$',
            },
            'verdicts': {
                'type': 'array',
                'maxItems': 256,
                'items': {
                    'type': 'boolean',
                },
            },
            'metadata': {
                'type': 'string',
                'maxLength': 1024,
            },
        },
        'required': ['nonce', 'verdicts', 'metadata'],
    }

    body = request.get_json()
    try:
        jsonschema.validate(body, schema)
    except ValidationError as e:
        return failure('Invalid JSON: ' + e.message, 400)

    nonce = int(body['nonce'])
    verdicts = bool_list_to_int(body['verdicts'])
    metadata = body['metadata']

    transactions = [
        build_transaction(
            g.chain.bounty_registry.contract.functions.revealAssertion(guid.int, id_, nonce, verdicts, metadata),
            base_nonce),
    ]
    return success({'transactions': transactions})


@bounties.route('/<uuid:guid>/assertions', methods=['GET'])
@chain
def get_bounties_guid_assertions(guid):
    bounty = bounty_to_dict(g.chain.bounty_registry.contract.functions.bountiesByGuid(guid.int).call())
    if bounty['author'] == ZERO_ADDRESS:
        return failure('Bounty not found', 404)

    num_assertions = g.chain.bounty_registry.contract.functions.getNumberOfAssertions(guid.int).call()
    assertions = []
    for i in range(num_assertions):
        try:
            assertion = get_assertion(guid, i, bounty['num_artifacts'])
            # Nonce is 0 when a reveal did not occur
            if assertion['nonce'] == "0":
                assertion['verdicts'] = [None] * bounty['num_artifacts']
            assertions.append(assertion)
        except Exception:
            logger.exception('Could not retrieve assertion')
            continue

    return success(assertions)


@bounties.route('/<uuid:guid>/assertions/<int:id_>', methods=['GET'])
@chain
def get_bounties_guid_assertions_id(guid, id_):
    bounty = bounty_to_dict(g.chain.bounty_registry.contract.functions.bountiesByGuid(guid.int).call())
    if bounty['author'] == ZERO_ADDRESS:
        return failure('Bounty not found', 404)

    try:
        assertion = get_assertion(guid, id_, bounty['num_artifacts'])
        return success(assertion)
    except:
        return failure('Assertion not found', 404)


@bounties.route('/<uuid:guid>/votes', methods=['GET'])
@chain
def get_bounties_guid_votes(guid):
    bounty = bounty_to_dict(g.chain.bounty_registry.contract.functions.bountiesByGuid(guid.int).call())
    if bounty['author'] == ZERO_ADDRESS:
        return failure('Bounty not found', 404)

    num_votes = g.chain.bounty_registry.contract.functions.getNumberOfVotes(guid.int).call()

    votes = []
    for i in range(num_votes):
        try:
            vote = vote_to_dict(
                g.chain.bounty_registry.contract.functions.votesByGuid(guid.int, i).call(),
                bounty['num_artifacts'])
            votes.append(vote)
        except Exception:
            logger.exception('Could not retrieve vote')
            continue

    return success(votes)


@bounties.route('/<uuid:guid>/votes/<int:id_>', methods=['GET'])
@chain
def get_bounties_guid_votes_id(guid, id_):
    bounty = bounty_to_dict(g.chain.bounty_registry.contract.functions.bountiesByGuid(guid.int).call())
    if bounty['author'] == ZERO_ADDRESS:
        return failure('Bounty not found', 404)

    try:
        vote = vote_to_dict(g.chain.bounty_registry.contract.functions.votesByGuid(guid.int, id_).call(),
                            bounty['num_artifacts'])
        return success(vote)
    except:
        return failure('Vote not found', 404)


@bounties.route('/<uuid:guid>/bloom', methods=['GET'])
@cache.memoize(30)
@chain
def get_bounties_guid_bloom(guid):
    bounty = bounty_to_dict(g.chain.bounty_registry.contract.functions.bountiesByGuid(guid.int).call())
    if bounty['author'] == ZERO_ADDRESS:
        return failure('Bounty not found', 404)

    try:
        bloom_parts = []
        for i in range(0, 8):
            bloom_parts.append(g.chain.bounty_registry.contract.functions.bloomByGuid(guid.int, i).call())
        bloom = bloom_to_dict(bloom_parts)
        return success(bloom)
    except:
        logger.exception('Bloom not found')
        return failure('Bloom not found', 404)<|MERGE_RESOLUTION|>--- conflicted
+++ resolved
@@ -65,11 +65,7 @@
 
 
 @cache.memoize(30)
-<<<<<<< HEAD
-def substitute_metadata(ipfs_uri, validate=AssertionMetadata.validate, artifact_client=None, session=None):
-=======
-def substitute_ipfs_metadata(ipfs_uri, validate=AssertionMetadata.validate, ipfs_root=None, session=None, redis=None):
->>>>>>> 573141bc
+def substitute_metadata(ipfs_uri, validate=AssertionMetadata.validate, artifact_client=None, session=None, redis=None):
     """
     Download metadata from artifact service and validate it against the schema.
 
@@ -77,12 +73,8 @@
     :param validate: Function that takes a loaded json blob and returns true if it matches the schema
     :param artifact_client: Artifact Client for accessing artifacts stored on a service
     :param session: Requests session for ipfs request
-<<<<<<< HEAD
+    :param redis: Redis connection object
     :return: Metadata from artifact service, or original metadata
-=======
-    :param redis: Redis connection object
-    :return: Metadata from IPFS, or original metadata
->>>>>>> 573141bc
     """
     if not session:
         session = app.config['REQUESTS_SESSION']
@@ -91,12 +83,8 @@
         config = app.config['POLYSWARMD']
         artifact_client = config.artifact_client
 
-<<<<<<< HEAD
-=======
-    status_code, content = get_from_ipfs(ipfs_uri, ipfs_root=ipfs_root, session=session, redis=redis)
->>>>>>> 573141bc
-    try:
-        content = artifact_client.get_artifact(ipfs_uri, session=session)
+    try:
+        content = artifact_client.get_artifact(ipfs_uri, session=session, redis=redis)
         if validate(json.loads(content.decode('utf-8'))):
             return json.loads(content.decode('utf-8'))
     except json.JSONDecodeError:
@@ -302,13 +290,10 @@
         return failure('Invalid Assertion metadata', 400)
 
     try:
-<<<<<<< HEAD
-        ipfshash = config.artifact_client.add_artifact(('metadata', body), session)
-        return success(ipfshash)
-=======
-        status_code, ipfshash = post_to_ipfs([('metadata', body)], wrap_dir=False, cache=True)
-        return success(ipfshash) if status_code // 100 == 2 else failure('Could not add metadata to IPFS', status_code)
->>>>>>> 573141bc
+        uri = config.artifact_client.add_artifact(('file', ('metadata', body, 'application/json')),
+                                                  session,
+                                                  redis=config.redis)
+        return success(uri)
     except Exception:
         logger.exception('Received error posting to IPFS got response')
         return failure('Could not add metadata to ipfs', 400)
