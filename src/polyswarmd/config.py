--- conflicted
+++ resolved
@@ -5,21 +5,15 @@
 eth_uri = {}
 ipfs_uri = ''
 network = ''
-<<<<<<< HEAD
-nectar_token_address = dict()
-bounty_registry_address = dict()
-erc20_relay_address = dict()
-offer_registry_address = dict()
-chain_id = dict()
-=======
+
 nectar_token_address = {}
 bounty_registry_address = {}
 erc20_relay_address = {}
+offer_registry_address = {}
 chain_id = {}
 
 CONFIG_LOCATIONS = ['/etc/polyswarmd']
 
->>>>>>> 6f1f573b
 
 def whereami():
     """
@@ -32,14 +26,10 @@
 
 
 def init_config():
-<<<<<<< HEAD
-    global eth_uri, ipfs_uri, network, nectar_token_address, bounty_registry_address, erc20_relay_address, offer_registry_address, chain_id
-=======
     """
     Read config from yaml file
     """
-    global eth_uri, ipfs_uri, network, nectar_token_address, bounty_registry_address, erc20_relay_address, chain_id
->>>>>>> 6f1f573b
+    global eth_uri, ipfs_uri, network, nectar_token_address, bounty_registry_address, erc20_relay_address, offer_registry_address, chain_id
 
     for loc in CONFIG_LOCATIONS:
         config_file = os.path.join(loc, 'polyswarmd.yml')
@@ -56,19 +46,13 @@
         ipfs_uri = y['ipfs_uri']
 
         home = y['homechain']
-<<<<<<< HEAD
-        nectar_token_address['home'] = os.environ.get('HOME_NECTAR_TOKEN_ADDRESS', home['nectar_token_address'])
-        bounty_registry_address['home'] = os.environ.get('HOME_BOUNTY_REGISTRY_ADDRESS', home['bounty_registry_address'])
-        erc20_relay_address['home'] = os.environ.get('HOME_ERC20_RELAY_ADDRESS', home['erc20_relay_address'])
-        offer_registry_address['home'] = os.environ.get('OFFER_REGISTRY_ADDRESS', home['offer_registry_address']) # only on home chain
-        chain_id['home'] = os.environ.get('HOME_CHAIN_ID', home['chain_id'])
-=======
         eth_uri['home'] = home['eth_uri']
         nectar_token_address['home'] = home['nectar_token_address']
         bounty_registry_address['home'] = home['bounty_registry_address']
         erc20_relay_address['home'] = home['erc20_relay_address']
+        offer_registry_address['home'] = home[
+            'offer_registry_address']  # only on home chain
         chain_id['home'] = home['chain_id']
->>>>>>> 6f1f573b
 
         side = y['sidechain']
         eth_uri['side'] = side['eth_uri']
@@ -82,26 +66,13 @@
     """
     Set up config from arguments for testing purposes
     """
-    global eth_uri, ipfs_uri, network, nectar_token_address, bounty_registry_address, erc20_relay_address
+    global eth_uri, ipfs_uri, network, nectar_token_address, bounty_registry_address, erc20_relay_address, offer_registry_address, chain_id
     eth_uri = {
         'home': kwargs.get('eth_uri', 'http://localhost:8545'),
         'side': kwargs.get('eth_uri', 'http://localhost:7545'),
     }
     ipfs_uri = kwargs.get('ipfs_uri', 'http://localhost:5001')
-<<<<<<< HEAD
-    network = kwargs.get('network', 'test')
-    nectar_token_address = dict()
-    nectar_token_address['home'] = kwargs.get('nectar_token_address', '')
-    nectar_token_address['side'] = kwargs.get('nectar_token_address', '')
-    erc20_relay_address = dict()
-    erc20_relay_address['home'] = kwargs.get('erc20_relay_address', '')
-    erc20_relay_address['side'] = kwargs.get('erc20_relay_address', '')
-    bounty_registry_address = dict()
-    bounty_registry_address['home'] = kwargs.get('bounty_registry_address', '')
-    bounty_registry_address['side'] = kwargs.get('bounty_registry_address', '')
-    offer_registry_address = dict()
-    offer_registry_address['home'] = kwargs.get('offer_registry_address', '')
-=======
+
     nectar_token_address = {
         'home': kwargs.get('nectar_token_address', ''),
         'side': kwargs.get('nectar_token_address', ''),
@@ -114,4 +85,6 @@
         'home': kwargs.get('bounty_registry_address', ''),
         'side': kwargs.get('bounty_registry_address', ''),
     }
->>>>>>> 6f1f573b
+    offer_registry_address = {
+        'home': kwargs.get('offer_registry_address', ''),
+    }