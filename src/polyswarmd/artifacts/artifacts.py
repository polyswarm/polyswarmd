--- conflicted
+++ resolved
@@ -33,13 +33,9 @@
     config = app.config['POLYSWARMD']
     session = app.config['REQUESTS_SESSION']
 
-<<<<<<< HEAD
     # Since we aren't using MAX_CONTENT_LENGTH anymore, we have to check each.
-    files = [('file', (f.filename, f, 'application/octet-stream')) for f in request.files.getlist(key='file')
-=======
     files = [('file', (f'{i:06d}', f, 'application/octet-stream'))
              for i, f in enumerate(request.files.getlist(key='file'))
->>>>>>> e18de0dd
              if f.content_length <= g.user.max_artifact_size]
     if len(files) < len(request.files.getlist(key='file')):
         return failure('Some artifact exceeds max file size', 413)
