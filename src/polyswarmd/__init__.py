--- conflicted
+++ resolved
@@ -21,12 +21,8 @@
 app = Flask(__name__)
 app.config['POLYSWARMD'] = Config.auto()
 
-<<<<<<< HEAD
-session = FuturesSession(adapter_kwargs={'max_retries': 3})
-=======
 session = FuturesSession(executor=ThreadPoolExecutor(4),
                          adapter_kwargs={'max_retries': 2})
->>>>>>> 1d62fb73
 
 session.request = functools.partial(session.request, timeout=10)
 
