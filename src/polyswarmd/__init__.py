--- conflicted
+++ resolved
@@ -80,22 +80,14 @@
     config = app.config['POLYSWARMD']
 
     # Want to be able to whitelist unauthenticated routes, everything requires auth by default
-<<<<<<< HEAD
-    if not app.config['POLYSWARMD'].require_api_key:
-=======
-    if not config.require_api_key or request.path in AUTH_WHITELIST:
->>>>>>> 616f0f93
+    if not config.require_api_key:
         return
 
     # Ignore prefix if present
     try:
         api_key = request.headers.get('Authorization').split()[-1]
     except:
-<<<<<<< HEAD
-        return None if request.path in AUTH_WHITELIST else failure('API key required', 401)
-=======
-        return failure('Unauthorized', 401)
->>>>>>> 616f0f93
+        return None if request.path in AUTH_WHITELIST else failure('Unauthorized', 401)
 
     if api_key:
         r = requests.get(config.auth_uri, headers={'Authorization': api_key})
@@ -109,16 +101,10 @@
             logger.exception('Invalid response from API key management service, received: %s', r.content)
             return failure('Unauthorized', 401)
 
-<<<<<<< HEAD
-    # Want to pass api-key even to whitelisted routes.
-    if request not in AUTH_WHITELIST and not g.user:
-        return failure('API key required', 401)
-=======
         g.user = j.get('user_id')
-        if config.community not in j.get('communities', []):
+        if request not in AUTH_WHITELIST and config.community not in j.get('communities', []):
             logger.error('API key for user %s not authorized for community %s', g.user, config.community)
             return failure('Unauthorized', 401)
->>>>>>> 616f0f93
 
 
 @app.after_request
