--- conflicted
+++ resolved
@@ -2,34 +2,17 @@
 import logging
 import os
 import sys
-<<<<<<< HEAD
-from typing import Any, Dict, List, Optional, Tuple, Type
-from urllib.parse import urlparse
+import yaml
 
 from consul import Consul as ConsulClient
-import jsonschema
-from jsonschema import ValidationError
-=======
-import yaml
-
-from consul import Consul as ConsulClient
->>>>>>> eb8986ce
 from redis import Redis as RedisClient
 from requests_futures.sessions import FuturesSession
-<<<<<<< HEAD
-import yaml
-=======
 from urllib.parse import urlparse
-from typing import Dict, Any, Optional, ClassVar, List, Tuple, Callable
->>>>>>> eb8986ce
+from typing import Dict, Any, Optional, Type, List, Tuple, Callable
 
 from polyswarmd.config.config import Config
 from polyswarmd.config.contract import Chain, ConsulChain, FileChain
-<<<<<<< HEAD
-from polyswarmd.config.schema import POLYSWARMD_CONFIG_SCHEMA
 from polyswarmd.config.status import Status
-=======
->>>>>>> eb8986ce
 from polyswarmd.exceptions import MissingConfigValueError
 from polyswarmd.services.artifact import (
     AbstractArtifactServiceClient,
@@ -212,13 +195,7 @@
         if not hasattr(self, 'enabled') or self.enabled is None:
             if os.environ.get('DISABLE_WEBSOCKETS'):
                 self.enabled = False
-<<<<<<< HEAD
-                logger.warning(
-                    '"DISABLE_WEBSOCKETS" environment variable is deprecated, please use configuration'
-                )
-=======
                 logger.warning('"DISABLE_WEBSOCKETS" environment variable is deprecated, please use WEBSOCKER_ENABLED')
->>>>>>> eb8986ce
             else:
                 self.enabled = True
 
@@ -296,13 +273,9 @@
         for attribute, sub_config in sub_configs:
             self.create_default_sub_config_if_missing(attribute, sub_config)
 
-<<<<<<< HEAD
     def create_default_sub_config_if_missing(self, attribute: str, sub_config: Type[Config]):
-=======
-    def create_default_sub_config_if_missing(self, attribute: str, sub_config_class: ClassVar[Config]):
->>>>>>> eb8986ce
         if not hasattr(self, attribute):
-            sub_config = sub_config_class({})
+            sub_config = sub_config({})
             setattr(self, attribute, sub_config)
             sub_config.load()
 
