import json
import logging
import os
import time
<<<<<<< HEAD
from typing import Any, Dict, List, Set, Tuple

import jsonschema
=======
>>>>>>> eb8986ce
import yaml
from consul import Timeout
from typing import Any, Dict, List, Tuple, Set, Callable
from web3 import Web3, HTTPProvider
from web3.exceptions import MismatchedABI
from web3.middleware import geth_poa_middleware

from polyswarmd.config.config import Config
from polyswarmd.exceptions import MissingConfigValueError
from polyswarmd.services.ethereum.rpc import EthereumRpc
from polyswarmd.utils import camel_case_to_snake_case, IN_TESTENV

logger = logging.getLogger(__name__)
EXPECTED_CONTRACTS = ['NectarToken', 'BountyRegistry', 'ArbiterStaking', 'ERC20Relay', 'OfferRegistry', 'OfferMultiSig']

# Allow interfacing with contract versions in this range
SUPPORTED_CONTRACT_VERSIONS = {
    'ArbiterStaking': ((1, 2, 0), (1, 3, 0)),
    'BountyRegistry': ((1, 6, 0), (1, 7, 0)),
    'ERC20Relay': ((1, 2, 0), (1, 4, 0)),
    'OfferRegistry': ((1, 2, 0), (1, 3, 0)),
}


class Contract(object):

    def __init__(self, w3, name, abi, address=None):
        self.name = name
        self.w3 = w3
        self.abi = abi
        self.address = address
        self._contract = None

    def bind(self, address=None, persistent=False):
        from polyswarmd.views.eth import ZERO_ADDRESS
        address = address or self.address
        if not address:
            raise ValueError('No address provided to bind to')

        ret = self.w3.eth.contract(address=self.w3.toChecksumAddress(address), abi=self.abi)

        supported_versions = SUPPORTED_CONTRACT_VERSIONS.get(self.name)
        if IN_TESTENV:
            logger.info("We are inside a test environment, skipping contract VERSION check")
        elif supported_versions is not None and address != ZERO_ADDRESS:
            min_version, max_version = supported_versions
            try:
                version = tuple(int(s) for s in ret.functions.VERSION().call().split('.'))
            except MismatchedABI:
                logger.error('Expected version but no version reported for contract %s', self.name)
                raise ValueError('No contract version reported')
            except ValueError:
                logger.error(
                    'Invalid version specified for contract %s, require major.minor.patch as string',
                    self.name
                )
                raise ValueError('Invalid contract version reported')

            if len(version) != 3 or not min_version <= version < max_version:
                logger.error(
                    "Received %s version %s.%s.%s, but expected version between %s.%s.%s and %s.%s.%s ",
                    self.name, *version, *min_version, *max_version
                )
                raise ValueError('Unsupported contract version')

        if persistent:
            self._contract = ret

        return ret

    @property
    def contract(self):
        if self._contract is None:
            return self.bind(self.address, persistent=True)

        return self._contract

    @staticmethod
    def from_json(w3: Web3, name: str, contract: Dict[str, Any], config: Dict[str, Any]):
        if 'abi' not in contract:
            return None

        abi = contract.get('abi')

        # XXX: OfferMultiSig doesn't follow this convention, but we don't bind that now anyway
        address = config.get(camel_case_to_snake_case(name) + '_address')

        return Contract(w3, name, abi, address)


class Chain(Config):
    name: str
    eth_uri: str
    chain_id: int
    free: bool
    w3: Web3
    nectar_token: Contract
    bounty_registry: Contract
    erc20_relay: Contract
    arbiter_staking: Contract
    offer_registry: Contract
    offer_multi_sig: Contract
    rpc: EthereumRpc

    def __init__(self, name: str, config: Dict[str, Any]):
        self.name = name
        super().__init__(config)
        self.load()

    def populate(self):
        self.eth_uri = self.config.get('eth_uri')
        if self.eth_uri is None:
            raise MissingConfigValueError('Missing eth_uri')

        self.setup_web3(self.eth_uri)
        contract_abis = self.config.get('contracts')
        del self.config['contracts']
        contracts = self.create_contract_dicts(contract_abis, self.config)
        self.config.update(contracts)
        super().populate()

    @property
    def type_hints(self) -> Dict[str, Callable]:
        return {'chain_id': int, 'free': bool}

    def finish(self):
<<<<<<< HEAD
        if not IN_TESTENV:
            self.__bind_child_contracts()
            self.__validate()
=======
        if not hasattr(self, 'free'):
            self.free = False

>>>>>>> eb8986ce
        self.setup_rpc()

    def setup_web3(self, eth_uri: str):
        self.w3 = Web3(HTTPProvider(eth_uri))
        self.w3.middleware_stack.inject(geth_poa_middleware, layer=0)

    def setup_rpc(self):
        self.rpc = EthereumRpc(self)

    def create_contract_dicts(self, contracts: Dict[str, Any], config: Dict[str, Any]) -> Dict[str, Contract]:
        return {camel_case_to_snake_case(name): self.create_contract(name, abi, config) for name, abi in contracts.items()}

    def create_contract(self, name, abi, config: Dict[str, Any]) -> Contract:
        return Contract.from_json(self.w3, name, abi, config)

    @staticmethod
    def does_include_all_contracts(contracts: Dict[str, Any]) -> bool:
        return all([c in contracts for c in EXPECTED_CONTRACTS])


class ConsulChain(Chain):
    @classmethod
    def from_consul(cls, consul_client, name: str, community_key: str):
        chain = cls.fetch_config(consul_client, name, community_key)
        chain['contracts'] = cls.fetch_contracts(consul_client, community_key)
        return cls(name, chain)

    @classmethod
    def fetch_config(cls, consul_client, name: str, key: str) -> Dict[str, Any]:
        config = cls.fetch_from_consul_or_wait(consul_client, f'{key}/{name}chain').get('Value')
        if config is None:
            raise ValueError(f'Invalid chain config for chain {name}')

        return json.loads(config.decode('utf-8'))

    @classmethod
    def fetch_contracts(cls, consul_client, key: str) -> Dict[str, Any]:
        contracts: Dict[str, Any] = {}
        while True:
            contracts.update(cls.find_contracts(consul_client, key))
            if cls.does_include_all_contracts(contracts):
                break

            logger.info('Key present but not all contracts deployed, retrying...')
            time.sleep(1)
        return contracts

    @classmethod
    def find_contracts(cls, consul_client, key: str) -> Dict[str, Any]:
        return {name: abi for name, abi in cls.fetch_contract_parts(consul_client, key)}

    @classmethod
    def fetch_contract_parts(cls, consul_client, key: str) -> List[Tuple[str, Dict[str, Any]]]:
        return [cls.parse_kv_pair(kv_pair) for kv_pair in cls.fetch_contract_kv_pairs(consul_client, key)]

    @classmethod
    def parse_kv_pair(cls, kv_pair) -> Tuple[str, Dict[str, Any]]:
        return cls.get_name(kv_pair), cls.get_abi(kv_pair)

    @classmethod
    def get_abi(cls, kv_pair) -> Dict[str, Any]:
        return json.loads(kv_pair.get('Value').decode('utf-8'))

    @classmethod
    def get_name(cls, kv_pair) -> str:
        return kv_pair.get('Key').rsplit('/', 1)[-1]

    @classmethod
    def fetch_contract_kv_pairs(cls, consul_client, key: str) -> List[Any]:
        filter_ = cls.contract_filter(key)
        return [x for x in cls.fetch_from_consul_or_wait(consul_client, key, recurse=True)
                if x.get('Key') not in filter_]

    @classmethod
    def contract_filter(cls, key) -> Set[str]:
        return {f'{key}/{x}' for x in ('homechain', 'sidechain', 'config')}

    @staticmethod
    def fetch_from_consul_or_wait(client, key, recurse=False, index=0) -> Any:
        while True:
            try:
                index, data = client.kv.get(key, recurse=recurse, index=index, wait='2m')
                if data is not None:
                    return data
            except Timeout:
                logger.info('Consul up but key %s not available, retrying...', key)
                continue

    @staticmethod
    def wait_for_consul_key_deletion(client, key, recurse=False, index=0):
        logger.info('Watching key: %s', key)
        while True:
            try:
                index, data = client.kv.get(key, recurse=recurse, index=index, wait='2m')
                if data is None:
                    return
            except Timeout:
                logger.info('Consul key %s still valid', key)
                continue


class FileChain(Chain):
    @classmethod
    def from_config_file(cls, name, filename):
        chain = cls.load_chain_details(filename)
        chain['contracts'] = cls.load_contracts(filename)
        return cls(name, chain)

    @classmethod
    def load_chain_details(cls, filename: str) -> Dict[str, Any]:
        with open(filename, 'r') as f:
            return yaml.safe_load(f)

    @classmethod
    def load_contracts(cls, path) -> Dict[str, Any]:
        contracts_dir = os.path.dirname(path)
        return cls.load_contracts_from_dir(contracts_dir)

    @classmethod
    def load_contracts_from_dir(cls, directory) -> Dict[str, Any]:
        return {
            name: abi
            for root, dirs, files in os.walk(directory)
            for name, abi in cls.load_contract_files(root, files)
        }

    @classmethod
    def load_contract_files(cls, root: str, files: List[str]) -> List[Tuple[str, Dict[str, Any]]]:
        filter_ = cls.contract_filter()
        return [cls.load_contract(os.path.join(root, f)) for f in files if f not in filter_]

    @classmethod
    def contract_filter(cls) -> Set[str]:
        return {f'{x}.json' for x in ('homechain', 'sidechain', 'config')}

    @classmethod
    def load_contract(cls, filename: str) -> Tuple[str, Dict[str, Any]]:
        return cls.get_name(os.path.basename(filename)), cls.get_abi(filename)

    @classmethod
    def get_name(cls, filename: str):
        return os.path.splitext(filename)[0]

    @classmethod
    def get_abi(cls, filename: str) -> Dict[str, Any]:
        with open(filename, 'r') as f:
            return json.load(f)<|MERGE_RESOLUTION|>--- conflicted
+++ resolved
@@ -2,12 +2,6 @@
 import logging
 import os
 import time
-<<<<<<< HEAD
-from typing import Any, Dict, List, Set, Tuple
-
-import jsonschema
-=======
->>>>>>> eb8986ce
 import yaml
 from consul import Timeout
 from typing import Any, Dict, List, Tuple, Set, Callable
@@ -134,15 +128,13 @@
         return {'chain_id': int, 'free': bool}
 
     def finish(self):
-<<<<<<< HEAD
+        # XXX: is it possible to get this far without `free`? - zv
+        if not hasattr(self, 'free'):
+            self.free = False
+
         if not IN_TESTENV:
             self.__bind_child_contracts()
             self.__validate()
-=======
-        if not hasattr(self, 'free'):
-            self.free = False
-
->>>>>>> eb8986ce
         self.setup_rpc()
 
     def setup_web3(self, eth_uri: str):
