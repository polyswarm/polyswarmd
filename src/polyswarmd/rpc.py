from signal import SIGQUIT
from typing import AnyStr, List, Optional, SupportsBytes, Union

import gevent
from gevent.lock import BoundedSemaphore

from polyswarmd.event_message import WebSocket
from polyswarmd.utils import logging
from polyswarmd.websockets.filter import FilterManager
from polyswarmd.exceptions import WebsocketConnectionAbortedError

logger = logging.getLogger(__name__)

class EthereumRpc:
    """
    This class periodically polls several geth filters, and multicasts the results across any open WebSockets
    """
<<<<<<< HEAD
    filter_manager: FilterManager()
    websockets: Optional[List[WebSocket]]
    websockets_lock: BoundedSemaphore

    def __init__(self, chain):
        self.filter_manager = FilterManager()
=======

    def __init__(self, chain):
        self.chain = chain
        self.filter_manager = FilterManager()
        self.websockets_lock = BoundedSemaphore(1)
>>>>>>> 2fd6bed6
        self.websockets = None
        self.websockets_lock = BoundedSemaphore(1)
        self.chain = chain

<<<<<<< HEAD
    def broadcast(self, message: Union[AnyStr, SupportsBytes]):
=======
    def __repr__(self):
        return f"<EthereumRPC Chain={self.chain}>"

    def broadcast(self, message):
>>>>>>> 2fd6bed6
        """
        Send a message to all connected WebSockets
        :param message: dict to be converted to json and sent
        """
        # XXX This can be replaced with a broadcast inside the WebsocketHandlerApplication
        with self.websockets_lock:
<<<<<<< HEAD
            if len(self.websockets) == 0:
                raise WebsocketConnectionAbortedError
=======
            logger.debug("I have %s websockets on %s", len(self.websockets), repr(self))
>>>>>>> 2fd6bed6
            for ws in self.websockets:
                try:
                    ws.send(message)
                except Exception:
                    logger.exception('Error adding message to the queue')
                    continue

    # noinspection PyBroadException
    def poll(self):
        """
        Continually poll all Ethereum filters as long as there are WebSockets listening
        """
        # Start the pool
        try:
<<<<<<< HEAD
            for filter_events in self.filter_manager.fetch():
                for msg in filter_events:
                    self.broadcast(msg)
        except WebsocketConnectionAbortedError:
            logger.exception("Shutting down poll()")
            self.websockets = None
        except gevent.GreenletExit:
            logger.exception('Exiting poll() Greenlet with %d connected clients websockets', len(self.websockets))
            # if the greenlet is killed, we need to destroy the websocket connections (if any exist)
            self.websockets = None
=======
            with self.filter_manager.fetch() as results:
                for messages in results:
                    with self.websockets_lock:
                        if self.websockets is None:
                            return
                    for msg in messages:
                        self.broadcast(msg)

>>>>>>> 2fd6bed6
        except Exception:
            logger.exception('Exception in filter checks with %d connected websockets', len(self.websockets))
            # Creates a new greenlet with all new filters and let's this one die.
            greenlet = gevent.spawn(self.poll)
            gevent.signal(SIGQUIT, greenlet.kill)

    def register(self, ws: WebSocket):
        """
        Register a WebSocket with the rpc nodes
        Gets all events going forward
        :param ws: WebSocket wrapper to register
        """
        with self.websockets_lock:
            logger.debug('Registering WebSocket %s', id(ws))
            if self.websockets is None:
                self.websockets = [ws]
                logger.debug('First WebSocket registered, starting greenlet')
                self.filter_manager.setup_event_filters(self.chain)
                greenlet = gevent.spawn(self.poll)
                gevent.signal(SIGQUIT, greenlet.kill)
            else:
                self.websockets.append(ws)

    def unregister(self, ws: WebSocket):
        """
        Remove a Websocket wrapper object
        :param ws: WebSocket to remove
        """
        logger.debug('Unregistering WebSocket %s', id(ws))
        with self.websockets_lock:
            if ws in self.websockets:
                logger.debug('Removing WebSocket %s', id(ws))
                self.websockets.remove(ws)<|MERGE_RESOLUTION|>--- conflicted
+++ resolved
@@ -15,44 +15,31 @@
     """
     This class periodically polls several geth filters, and multicasts the results across any open WebSockets
     """
-<<<<<<< HEAD
     filter_manager: FilterManager()
     websockets: Optional[List[WebSocket]]
     websockets_lock: BoundedSemaphore
 
     def __init__(self, chain):
-        self.filter_manager = FilterManager()
-=======
-
-    def __init__(self, chain):
         self.chain = chain
         self.filter_manager = FilterManager()
-        self.websockets_lock = BoundedSemaphore(1)
->>>>>>> 2fd6bed6
         self.websockets = None
         self.websockets_lock = BoundedSemaphore(1)
         self.chain = chain
 
-<<<<<<< HEAD
     def broadcast(self, message: Union[AnyStr, SupportsBytes]):
-=======
     def __repr__(self):
         return f"<EthereumRPC Chain={self.chain}>"
 
-    def broadcast(self, message):
->>>>>>> 2fd6bed6
+    def broadcast(self, message: Union[AnyStr, SupportsBytes]):
         """
         Send a message to all connected WebSockets
         :param message: dict to be converted to json and sent
         """
         # XXX This can be replaced with a broadcast inside the WebsocketHandlerApplication
+        logger.debug("I have %s websockets on %s", len(self.websockets), repr(self))
         with self.websockets_lock:
-<<<<<<< HEAD
             if len(self.websockets) == 0:
                 raise WebsocketConnectionAbortedError
-=======
-            logger.debug("I have %s websockets on %s", len(self.websockets), repr(self))
->>>>>>> 2fd6bed6
             for ws in self.websockets:
                 try:
                     ws.send(message)
@@ -67,7 +54,6 @@
         """
         # Start the pool
         try:
-<<<<<<< HEAD
             for filter_events in self.filter_manager.fetch():
                 for msg in filter_events:
                     self.broadcast(msg)
@@ -78,16 +64,6 @@
             logger.exception('Exiting poll() Greenlet with %d connected clients websockets', len(self.websockets))
             # if the greenlet is killed, we need to destroy the websocket connections (if any exist)
             self.websockets = None
-=======
-            with self.filter_manager.fetch() as results:
-                for messages in results:
-                    with self.websockets_lock:
-                        if self.websockets is None:
-                            return
-                    for msg in messages:
-                        self.broadcast(msg)
-
->>>>>>> 2fd6bed6
         except Exception:
             logger.exception('Exception in filter checks with %d connected websockets', len(self.websockets))
             # Creates a new greenlet with all new filters and let's this one die.
