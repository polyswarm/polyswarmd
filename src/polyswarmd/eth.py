import gevent
import json
import jsonschema
import logging
import os
import rlp
import functools
import traceback

from collections import defaultdict
from ethereum.transactions import Transaction
from flask import Blueprint, g, request
from hexbytes import HexBytes
from jsonschema.exceptions import ValidationError
from web3 import Web3, HTTPProvider

from polyswarmd.artifacts import is_valid_ipfshash
from polyswarmd.config import config_location, whereami
from polyswarmd.response import success, failure

logger = logging.getLogger(__name__)  # Init logger
misc = Blueprint('misc', __name__)


def bind_contract(web3_, address, artifact):
    with open(os.path.abspath(os.path.join(whereami(), artifact)), 'r') as f:
        abi = json.load(f)['abi']

    return web3_.eth.contract(
        address=web3_.toChecksumAddress(address), abi=abi)


gas_limit = 5000000  # TODO: not sure if this should be hardcoded/fixed; min gas needed for POST to settle bounty

zero_address = '0x0000000000000000000000000000000000000000'

offer_msig_artifact = os.path.join(config_location, 'contracts',
                                   'OfferMultiSig.json')

from polyswarmd.chains import chain


@misc.route('/syncing', methods=['GET'])
@chain
def get_syncing():
    if not g.web3.eth.syncing:
        return success(False)

    return success(dict(g.web3.eth.syncing))


@misc.route('/nonce', methods=['GET'])
@chain
def get_nonce():
    account = g.web3.toChecksumAddress(g.eth_address)

    return success(g.web3.eth.getTransactionCount(account))


@misc.route('/transactions', methods=['POST'])
@chain
def post_transactions():
    account = g.web3.toChecksumAddress(g.eth_address)

    schema = {
        'type': 'object',
        'properties': {
            'transactions': {
                'type': 'array',
                'items': {
                    'type': 'string',
                    'minLength': 1,
                    'maxLength': 4096,
                    'pattern': r'^[0-9a-fA-F]+$',
                }
            },
        },
        'required': ['transactions'],
    }

    body = request.get_json()
    try:
        jsonschema.validate(body, schema)
    except ValidationError as e:
        return failure('Invalid JSON: ' + e.message, 400)

    errors = []
    txhashes = []
    for raw_tx in body['transactions']:
        try:
            tx = rlp.decode(bytes.fromhex(raw_tx), Transaction)
        except:
            continue

        sender = g.web3.toChecksumAddress(tx.sender.hex())
        if sender != account:
            errors.append('Invalid transaction sender for tx {0}: expected {1} got {2}'.format(tx.hash.hex(), account, sender))
            continue

        # TODO: Additional validation (addresses, methods, etc)
        try:
            txhashes.append(g.web3.eth.sendRawTransaction(HexBytes(raw_tx)))
        except ValueError as e:
            errors.append('Invalid transaction error for tx {0}: {1}'.format(tx.hash.hex(), e))

    ret = defaultdict(list)
    ret['errors'].extend(errors)
    for txhash in txhashes:
        events = events_from_transaction(txhash)
        for k, v in events.items():
            ret[k].extend(v)

    if ret['errors']:
        logging.error('Got transaction errors: %s', ret['errors'])
        return failure(ret, 400)

    return success(ret)


def build_transaction(call, nonce):
    options = {
        'nonce': nonce,
        'chainId': int(g.chain_id),
        'gas': gas_limit,
    }
    if g.free:
        options["gasPrice"] = 0

    return call.buildTransaction(options)


def events_from_transaction(txhash):
    from polyswarmd.utils import new_bounty_event_to_dict, new_assertion_event_to_dict, \
        new_verdict_event_to_dict, revealed_assertion_event_to_dict, \
        transfer_event_to_dict, new_withdrawal_event_to_dict, new_deposit_event_to_dict

    # TODO: Check for out of gas, other
    # TODO: Report contract errors
    timeout = gevent.Timeout(60)
    timeout.start()
    try:
<<<<<<< HEAD
        with gevent.Timeout(60, Exception('Timeout waiting for transaction receipt')) as timeout:
            while True:
                receipt = g.web3.eth.getTransactionReceipt(txhash)
                if receipt is not None:
                    break
                gevent.sleep(0.1)
    except Exception as e:
        logger.error("Encountered an exception while waiting for transaction receipt. Traceback follows.")
        logger.error(traceback.print_exc())
=======
        while True:
            receipt = g.web3.eth.getTransactionReceipt(txhash)
            if receipt is not None:
                break
            gevent.sleep(0.1)
    except gevent.Timeout as t:
        if t is not timeout:
            raise

        logging.error('Transaction %s: timeout waiting for receipt', bytes(txhash).hex())
>>>>>>> 90783cb1
        return {
            'errors':
                ['transaction {0}: exception occurred during wait for receipt'.format(bytes(txhash).hex())]
        }
    except Exception as e:
        logger.error('Transaction %s: error while fetching transaction receipt: %s', bytes(txhash).hex(), e)
        return {
            'errors':
                ['transaction {0}: unhandled error while fetching transaction receipt'.format(bytes(txhash).hex())]
        }
    finally:
        timeout.cancel()

    txhash = bytes(txhash).hex()
    if not receipt:
        return {
            'errors':
                ['transaction {0}: receipt not available'.format(txhash)]
        }
    if receipt.gasUsed == gas_limit:
        return {'errors': ['transaction {0}: out of gas'.format(txhash)]}
    if receipt.status != 1:
        return {
            'errors': [
                'transaction {0}: transaction failed at block {1}, check parameters'.format(
                    txhash, receipt.blockNumber)
            ]
        }

    ret = {}

    # Transfers
    processed = g.nectar_token.events.Transfer().processReceipt(receipt)
    if processed:
        transfer = transfer_event_to_dict(processed[0]['args'])
        ret['transfers'] = ret.get('transfers', []) + [transfer]

    # Bounties
    processed = g.bounty_registry.events.NewBounty().processReceipt(
        receipt)
    if processed:
        bounty = new_bounty_event_to_dict(processed[0]['args'])

        if is_valid_ipfshash(bounty['uri']):
            ret['bounties'] = ret.get('bounties', []) + [bounty]

    processed = g.bounty_registry.events.NewAssertion().processReceipt(
        receipt)
    if processed:
        assertion = new_assertion_event_to_dict(processed[0]['args'])
        ret['assertions'] = ret.get('assertions', []) + [assertion]

    processed = g.bounty_registry.events.NewVerdict().processReceipt(
        receipt)
    if processed:
        verdict = new_verdict_event_to_dict(processed[0]['args'])
        ret['verdicts'] = ret.get('verdicts', []) + [verdict]

    processed = g.bounty_registry.events.RevealedAssertion().processReceipt(receipt)
    if processed:
        reveal = revealed_assertion_event_to_dict(processed[0]['args'])
        ret['reveals'] = ret.get('reveals', []) + [reveal]

    # Arbiter
    processed = g.arbiter_staking.events.NewWithdrawal().processReceipt(
        receipt)
    if processed:
        withdrawal = new_withdrawal_event_to_dict(processed[0]['args'])
        ret['withdrawals'] = ret.get('withdrawals', []) + [withdrawal]

    processed = g.arbiter_staking.events.NewDeposit().processReceipt(
        receipt)
    if processed:
        deposit = new_deposit_event_to_dict(processed[0]['args'])
        ret['deposits'] = ret.get('deposits', []) + [deposit]

    # Offers
    # TODO: no conversion functions for most of these, do we want those?
    if g.offer_registry is None:
        return ret

    offer_msig = bind_contract(g.web3, zero_address, offer_msig_artifact)
    processed = g.offer_registry.events.InitializedChannel().processReceipt(
        receipt)
    if processed:
        initialized = dict(processed[0]['args'])
        ret['offers_initialized'] = ret.get('offers_initialized',
                                            []) + [initialized]

    processed = offer_msig.events.OpenedAgreement().processReceipt(receipt)
    if processed:
        opened = dict(processed[0]['args'])
        ret['offers_opened'] = ret.get('offers_opened', []) + [opened]

    processed = offer_msig.events.CanceledAgreement().processReceipt(receipt)
    if processed:
        canceled = dict(processed[0]['args'])
        ret['offers_canceled'] = ret.get('offers_canceled', []) + [canceled]

    processed = offer_msig.events.JoinedAgreement().processReceipt(receipt)
    if processed:
        joined = dict(processed[0]['args'])
        ret['offers_joined'] = ret.get('offers_joined', []) + [joined]

    processed = offer_msig.events.ClosedAgreement().processReceipt(receipt)
    if processed:
        closed = dict(processed[0]['args'])
        ret['offers_closed'] = ret.get('offers_closed', []) + [closed]

    processed = offer_msig.events.StartedSettle().processReceipt(receipt)
    if processed:
        settled = dict(processed[0]['args'])
        ret['offers_settled'] = ret.get('offers_settled', []) + [settled]

    processed = offer_msig.events.SettleStateChallenged().processReceipt(
        receipt)
    if processed:
        challenged = dict(processed[0]['args'])
        ret['offers_challenged'] = ret.get('offers_challenged',
                                           []) + [challenged]

    return ret


def bounty_fee(bounty_registry):
    return bounty_registry.functions.BOUNTY_FEE().call()


def assertion_fee(bounty_registry):
    return bounty_registry.functions.ASSERTION_FEE().call()


def bounty_amount_min(bounty_registry):
    return bounty_registry.functions.BOUNTY_AMOUNT_MINIMUM().call()


def assertion_bid_min(bounty_registry):
    return bounty_registry.functions.ASSERTION_BID_MINIMUM().call()


def staking_total_max(arbiter_staking):
    return arbiter_staking.functions.MAXIMUM_STAKE().call()


def staking_total_min(arbiter_staking):
    return arbiter_staking.functions.MINIMUM_STAKE().call()<|MERGE_RESOLUTION|>--- conflicted
+++ resolved
@@ -139,17 +139,12 @@
     timeout = gevent.Timeout(60)
     timeout.start()
     try:
-<<<<<<< HEAD
         with gevent.Timeout(60, Exception('Timeout waiting for transaction receipt')) as timeout:
             while True:
                 receipt = g.web3.eth.getTransactionReceipt(txhash)
                 if receipt is not None:
                     break
                 gevent.sleep(0.1)
-    except Exception as e:
-        logger.error("Encountered an exception while waiting for transaction receipt. Traceback follows.")
-        logger.error(traceback.print_exc())
-=======
         while True:
             receipt = g.web3.eth.getTransactionReceipt(txhash)
             if receipt is not None:
@@ -158,15 +153,15 @@
     except gevent.Timeout as t:
         if t is not timeout:
             raise
-
         logging.error('Transaction %s: timeout waiting for receipt', bytes(txhash).hex())
->>>>>>> 90783cb1
         return {
             'errors':
                 ['transaction {0}: exception occurred during wait for receipt'.format(bytes(txhash).hex())]
         }
     except Exception as e:
         logger.error('Transaction %s: error while fetching transaction receipt: %s', bytes(txhash).hex(), e)
+        logger.error("Traceback follows.")
+        logger.error(traceback.print_exc())
         return {
             'errors':
                 ['transaction {0}: unhandled error while fetching transaction receipt'.format(bytes(txhash).hex())]
