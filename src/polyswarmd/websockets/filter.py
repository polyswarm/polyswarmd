--- conflicted
+++ resolved
@@ -1,7 +1,4 @@
-import gevent
 import logging
-<<<<<<< HEAD
-import weakref
 from contextlib import contextmanager
 from random import gauss
 from typing import Callable, Iterable, NoReturn, Set, Any, Type, List
@@ -11,24 +8,12 @@
 import gevent
 from gevent.pool import Group
 from gevent.queue import Queue
-=======
-from collections import namedtuple
-from contextlib import contextmanager
-from gevent.pool import Group
-from gevent.queue import Queue
-from random import gauss
-from requests.exceptions import ConnectionError
-from typing import Collection, Type
-from web3.utils.filters import LogFilter
->>>>>>> 45bf400e
-
 
 from . import messages
 
 logger = logging.getLogger(__name__)
 
 
-<<<<<<< HEAD
 class ContractFilter():
     callbacks: List[Callable[..., Any]]
     stopped: bool
@@ -65,44 +50,18 @@
         """Return the associated contract event filter's numeric web3 id"""
         return self.filter.filter_id
 
-=======
-class FilterWrapper(namedtuple('Filter', ['filter', 'formatter', 'backoff'])):
-    """A utility class which wraps a contract filter with websocket-messaging features"""
-    MIN_WAIT = 0.5
-    MAX_WAIT = 8.0
-
-    @property
-    def ws_event(self):
-        """"Return the name of the websocket 'event name' that events will be formatted with"""
-        return self.formatter.ws_event if self.formatter else 'N/A'
-
-    @property
-    def filter_id(self):
-        """Return the associated contract event filter's numeric web3 id"""
-        return self.filter.filter_id
-
-    def contract_event_name(self):
-        """Return the name of the associated contract event."""
-        return self.formatter.contract_event_name() if self.formatter else 'Unknown'
-
->>>>>>> 45bf400e
     def uninstall(self):
         if self.filter.web3.eth.uninstallFilter(self.filter_id):
             logger.debug("Uninstalled filter_id=%s", self.filter_id)
         else:
-            logger.warning("Could not uninstall filter<filter_id=%s>")
+            logger.warning("Could not uninstall filter<filter_id=%s>", self.filter_id)
 
-<<<<<<< HEAD
     def compute_wait(self, ctr: int) -> float:
         """Compute the amount of wait time from a counter of (sequential) empty replies"""
         min_wait = 0.5
         max_wait = 8.0
 
         result: float = 1.0
-=======
-    def compute_wait(self, ctr):
-        """Compute the amount of wait time from a counter of (sequential) empty replies"""
->>>>>>> 45bf400e
         if self.backoff:
             # backoff 'exponentially'
             exp = (1 << max(0, ctr - 2)) - 1
@@ -115,19 +74,11 @@
     def get_new_entries(self) -> Iterable[Message]:
         return [self.formatter(e) for e in self.filter.get_new_entries()]
 
-<<<<<<< HEAD
     def spawn_poll_loop(self, callback: Callable[[Iterable[FormatClass]], NoReturn]):
         """Spawn a greenlet which polls the filter's contract events, passing results to `callback'"""
         ctr: int = 0  # number of loops since the last non-empty response
         wait: float = 0.0  # The amount of time this loop will wait.
         logger.debug("Spawning fetch: %s", self.filter)
-=======
-    def spawn_poll_loop(self, callback):
-        """Spawn a greenlet which polls the filter's contract events, passing results to `callback'"""
-        ctr = 0  # number of loops since the last non-empty response
-        wait = 0  # The amount of time this loop will wait.
-        logger.debug("Spawning fetch: %s", self.contract_event_name())
->>>>>>> 45bf400e
         while True:
             ctr += 1
             # XXX spawn_later prevents easily killing the pool. Use `wait` here.
@@ -166,22 +117,14 @@
         self.wrappers = set()
         self.pool = Group()
 
-<<<<<<< HEAD
     def register(self, fltr: ContractFilter, fmt_cls: FormatClass, backoff: bool = True):
-=======
-    def register(self, fltr: LogFilter, fmt_cls: Type[messages.EventLogMessage] = lambda x: x, backoff=True):
->>>>>>> 45bf400e
         """Add a new filter, with an optional associated WebsocketMessage-serializer class"""
         wrapper = FilterWrapper(fltr, fmt_cls, backoff)
         self.wrappers.add(wrapper)
         logger.debug('Registered new filter: %s', wrapper)
 
     def flush(self):
-<<<<<<< HEAD
         """End all event polling, uninstall all filters and remove their corresponding wrappers"""
-=======
-        """"End all event polling, uninstall all filters and remove their corresponding wrappers"""
->>>>>>> 45bf400e
         self.pool.kill()
         logger.debug('Flushing %d filters', len(self.wrappers))
         for filt in self.wrappers:
@@ -193,9 +136,6 @@
         """Return a queue of currently managed contract events"""
         try:
             queue = Queue()
-            # Greenlet's can continue to exist beyond the lifespan of
-            # the object itself. Failing to use a weakref here can prevent filters
-            # destructors from running
             for wrapper in self.wrappers:
                 self.pool.spawn(wrapper.spawn_poll_loop, queue.put_nowait)
 
@@ -203,13 +143,8 @@
         finally:
             self.flush()
 
-<<<<<<< HEAD
     def setup_event_filters(self, chain: Any):
         """Setup the most common event filters"""
-=======
-    def setup_event_filters(self, chain):
-        """"Setup the most common event filters"""
->>>>>>> 45bf400e
         if len(self.wrappers) != 0:
             logger.exception("Attempting to initialize already initialized filter manager")
             return
